import argparse
import logging
import os
from datetime import datetime
from typing import Optional, Union

import torch
from botorch import fit_gpytorch_mll
from botorch.acquisition.monte_carlo import qNoisyExpectedImprovement
from botorch.models import SingleTaskGP  # Maybe use a different one?
from botorch.optim import optimize_acqf
from botorch.sampling.normal import SobolQMCNormalSampler
from gpytorch.mlls import ExactMarginalLogLikelihood

from jetto_mobo import ecrh, objective, utils

# Argparse
parser = argparse.ArgumentParser()
parser.add_argument(
    "--output_dir",
    type=str,
    default="YYYY-MM-DD-hhmmss",
    help="Directory to store results in; a directory with the specified path will be created if it does not already exist.",
)
parser.add_argument(
    "--n_bayesopt_steps", type=int, default=6, help="Number of BayesOpt steps."
)
parser.add_argument(
    "--batch_size", type=int, default=5, help="Number of parallel JETTO runs."
)
parser.add_argument(
    "--n_restarts",
    type=int,
    default=10,
    help="Number of points for multistart optimisation.",
)
parser.add_argument(
    "--raw_samples",
    type=int,
    default=512,
    help="Number of samples to draw from acquisition function.",
)
parser.add_argument(
    "--n_sobol_samples",
    type=int,
    default=256,
    help="Passed to SobolQMCNormalSampler as `sample_shape`.",
)
parser.add_argument(
    "--ecrh_function",
    type=str,
    choices=["piecewise_linear", "sum_of_gaussians"],
    default="piecewise_linear",
    help="ECRH function to use.",
)
parser.add_argument(
    "--cost_function",
    type=str,
    choices=["scalar"],
    default="scalar",
    help="Cost function to use.",
)
parser.add_argument(
    "--jetto_fail_cost",
    type=float,
    default=1e3,
    help="Value of cost function if JETTO fails.",
)
parser.add_argument(
    "--jetto_timelimit",
    type=float,
    default=-1,
    help="Maximum number of seconds to wait for JETTO to complete. If < 0, run until complete.",
)
args = parser.parse_args()

<<<<<<< HEAD
=======
if args.ecrh_function == "piecewise_linear":
    n_ecrh_parameters = 12
    ecrh_function = ecrh.piecewise_linear
elif args.ecrh_function == "sum_of_gaussians":
    n_gaussians = 5
    n_ecrh_parameters = n_gaussians * 2
    ecrh_function = lambda x, params: ecrh.sum_of_gaussians(
        x,
        params[:n_gaussians],  # means
        [0.0025] * n_gaussians,  # variances
        params[n_gaussians:],  # amplitudes
    )

if args.cost_function == "scalar":
    cost_function = objective.scalar_cost_function
    cost_dimension = 1
# elif args.cost_function == "vector":
#     cost_function = objective.vector_cost_function
#     cost_dimension = 8

>>>>>>> 9f4a6e08
if args.output_dir == "YYYY-MM-DD-hhmmss":
    output_dir = datetime.now().strftime("%Y-%m-%d-%H%M%S")
else:
    output_dir = args.output_dir
if not os.path.exists(output_dir):
    os.makedirs(output_dir)
output_filename = f"{output_dir}/output.hdf5"

if args.ecrh_function == "piecewise_linear":
    ecrh_function = ecrh.piecewise_linear
    n_ecrh_parameters = 12

if args.cost_function == "scalar":
    cost_function = objective.scalar_cost_function
    cost_dimension = 1

# Set up logging
logging.basicConfig(level=logging.INFO)
logger = logging.getLogger(__name__)

# Set up PyTorch
device = torch.device("cuda" if torch.cuda.is_available() else "cpu")
dtype = torch.double

# Gather initial data
# TODO: handle if none converged
logger.info("Gathering initial data...")
ecrh_parameters = torch.rand(
    [args.batch_size, n_ecrh_parameters], dtype=dtype, device=device
)
utils.save_tensor(output_filename, "initialisation/ecrh_parameters", ecrh_parameters)
cost = torch.tensor(
    ecrh.get_cost(
<<<<<<< HEAD
        ecrh_parameters=ecrh_parameters,
        directory=f"{output_dir}/jetto/initial",
        ecrh_function=ecrh_function,
        cost_function=cost_function,
        timelimit=args.jetto_timelimit,
=======
        ecrh_parameters.detach().cpu().numpy(),
        f"{output_dir}/jetto/initial",
        ecrh_function,
        cost_function,
>>>>>>> 9f4a6e08
    ),
    device=device,
    dtype=dtype,
)
utils.save_tensor(output_filename, "initialisation/cost", cost)
# ecrh_parameters = utils.load_tensor(OUTPUT_FILENAME, "initialisation/ecrh_parameters", device=device, dtype=dtype)
# cost = utils.load_tensor(OUTPUT_FILENAME, "initialisation/cost", device=device, dtype=dtype)

# Bayesian optimisation
logger.info("Starting BayesOpt...")
for i in range(args.n_bayesopt_steps):
    # If a run failed, it will produce a NaN cost.
    # To enable us to perform gradient-based optimisation, we instead set the cost to a very large number.
    cost[cost.isnan()] = args.jetto_fail_cost

    # Initialise surrogate model
    # BoTorch performs maximisation, so need to use -cost
    logger.info("Fitting surrogate model to observed costs...")
    model = SingleTaskGP(ecrh_parameters, -cost)
    # Fit the model
    mll = ExactMarginalLogLikelihood(model.likelihood, model)
    fit_gpytorch_mll(mll)

    # Define the acquisition function
    # Choice of sampler:
    # Sobol is a quasirandom number generation scheme - generates low-discrepancy sequences
    # (low-discrepancy = on average, samples are evenly distributed to cover the space)
    # BoTorch recommends using Sobol because it produces lower variance gradient estimates with much fewer samples [https://botorch.org/docs/samplers]
    qNEI = qNoisyExpectedImprovement(
        model=model,
        X_baseline=ecrh_parameters,
        sampler=SobolQMCNormalSampler(sample_shape=torch.Size([args.n_sobol_samples])),
    )

    # Select next ECRH parameters
    # Use multistart optimisation:
    # - Draw RAW_SAMPLES from the domain (uses the sampler defined in the acqf)
    # - Calculate value of acqf, a, at each RAW_SAMPLES point
    # - Weight the RAW_SAMPLES by w = exp(eta * (a - mean(a))/std(a)) where eta is some temperature parameter
    # - Draw NUM_RESTARTS from RAW_SAMPLES according to w
    # - Perform local qNEI maximisation using scipy.minimize(method='L-BFGS-B') around each of NUM_RESTARTS points
    # - Take largest qNEI from all NUM_RESTARTS points
    # Does this jointly over the whole q-batch to reduce wallclock time
    # General idea: RAW_SAMPLES is cheaper than NUM_RESTARTS because no local optimisation performed
    # Performing the pre-sampling and weighting ensures that your initial points are already fairly good
    # For large q, might need to swap to sequential rather than joint optimisation
    # For explanation, see
    # https://botorch.org/v/0.1.1/docs/optimization
    # https://github.com/pytorch/botorch/issues/366#issuecomment-581951153
    logger.info("Selecting candidates using acquisition function...")
    new_ecrh_parameters, _ = optimize_acqf(
        acq_function=qNEI,
        bounds=torch.tensor(
            [[0] * n_ecrh_parameters, [1] * n_ecrh_parameters],
            dtype=dtype,
            device=device,
        ),
        q=args.batch_size,  # Number of final points to generate
        raw_samples=args.raw_samples,  # Number of points to sample from acqf
        num_restarts=args.n_restarts,  # Number of starting points for multistart optimisation
        options={
            "batch_limit": 5,  # Batch size for local optimisation
            "maxiter": 200,  # Max number of local optimisation iterations per batch
        },
    )
    new_ecrh_parameters = new_ecrh_parameters.detach()
    utils.save_tensor(
        output_filename,
        f"bayesopt/{i}/ecrh_parameters",
        new_ecrh_parameters,
    )

    # Observe cost values
    logger.info("Calculating cost of candidate points...")
    new_cost = torch.tensor(
        ecrh.get_cost(
            ecrh_parameters=new_ecrh_parameters.cpu().numpy(),
            directory=f"{output_dir}/jetto/bayesopt/{i}",
            ecrh_function=ecrh_function,
            cost_function=cost_function,
            timelimit=args.jetto_timelimit,
        ),
        device=device,
        dtype=dtype,
    )
    utils.save_tensor(
        output_filename,
        f"bayesopt/{i}/cost",
        new_cost,
    )

    # TODO: Save actual ECRH and q profiles

    # Update
    ecrh_parameters = torch.cat([ecrh_parameters, new_ecrh_parameters])
    cost = torch.cat([cost, new_cost])<|MERGE_RESOLUTION|>--- conflicted
+++ resolved
@@ -74,8 +74,14 @@
 )
 args = parser.parse_args()
 
-<<<<<<< HEAD
-=======
+if args.output_dir == "YYYY-MM-DD-hhmmss":
+    output_dir = datetime.now().strftime("%Y-%m-%d-%H%M%S")
+else:
+    output_dir = args.output_dir
+if not os.path.exists(output_dir):
+    os.makedirs(output_dir)
+output_filename = f"{output_dir}/output.hdf5"
+
 if args.ecrh_function == "piecewise_linear":
     n_ecrh_parameters = 12
     ecrh_function = ecrh.piecewise_linear
@@ -96,23 +102,6 @@
 #     cost_function = objective.vector_cost_function
 #     cost_dimension = 8
 
->>>>>>> 9f4a6e08
-if args.output_dir == "YYYY-MM-DD-hhmmss":
-    output_dir = datetime.now().strftime("%Y-%m-%d-%H%M%S")
-else:
-    output_dir = args.output_dir
-if not os.path.exists(output_dir):
-    os.makedirs(output_dir)
-output_filename = f"{output_dir}/output.hdf5"
-
-if args.ecrh_function == "piecewise_linear":
-    ecrh_function = ecrh.piecewise_linear
-    n_ecrh_parameters = 12
-
-if args.cost_function == "scalar":
-    cost_function = objective.scalar_cost_function
-    cost_dimension = 1
-
 # Set up logging
 logging.basicConfig(level=logging.INFO)
 logger = logging.getLogger(__name__)
@@ -130,18 +119,11 @@
 utils.save_tensor(output_filename, "initialisation/ecrh_parameters", ecrh_parameters)
 cost = torch.tensor(
     ecrh.get_cost(
-<<<<<<< HEAD
-        ecrh_parameters=ecrh_parameters,
+        ecrh_parameters=ecrh_parameters.detach().cpu().numpy(),
         directory=f"{output_dir}/jetto/initial",
         ecrh_function=ecrh_function,
         cost_function=cost_function,
         timelimit=args.jetto_timelimit,
-=======
-        ecrh_parameters.detach().cpu().numpy(),
-        f"{output_dir}/jetto/initial",
-        ecrh_function,
-        cost_function,
->>>>>>> 9f4a6e08
     ),
     device=device,
     dtype=dtype,
